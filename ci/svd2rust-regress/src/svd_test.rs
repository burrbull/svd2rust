--- conflicted
+++ resolved
@@ -8,13 +8,8 @@
 
 static CRATES_ALL: &[&str] = &["bare-metal = \"0.2.0\"", "vcell = \"0.1.0\""];
 static CRATES_MSP430: &[&str] = &["msp430 = \"0.1.0\""];
-<<<<<<< HEAD
 static CRATES_CORTEX_M: &[&str] = &["cortex-m = \"0.5.0\"", "cortex-m-rt = \"0.5.0\""];
-static CRATES_RISCV: &[&str] = &["riscv = \"0.1.4\"", "riscv-rt = \"0.1.3\""];
-=======
-static CRATES_CORTEX_M: &[&str] = &["cortex-m = \"0.4.0\"", "cortex-m-rt = \"0.3.0\""];
 static CRATES_RISCV: &[&str] = &["riscv = \"0.4.0\"", "riscv-rt = \"0.4.0\""];
->>>>>>> c1acfbd9
 static PROFILE_ALL: &[&str] = &["[profile.dev]", "incremental = false"];
 static FEATURES_ALL: &[&str] = &["[features]"];
 static FEATURES_CORTEX_M: &[&str] = &["const-fn = [\"bare-metal/const-fn\", \"cortex-m/const-fn\"]"];
